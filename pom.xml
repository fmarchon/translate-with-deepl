--- conflicted
+++ resolved
@@ -69,11 +69,7 @@
             <plugin>
                 <groupId>com.github.eirslett</groupId>
                 <artifactId>frontend-maven-plugin</artifactId>
-<<<<<<< HEAD
                 <version>1.15.0</version>
-=======
-                <version>1.8.0</version>
->>>>>>> c357f658
                 <!-- executions go here -->
                 <executions>
                     <execution>
@@ -83,13 +79,8 @@
                             <goal>install-node-and-yarn</goal>
                         </goals>
                         <configuration>
-<<<<<<< HEAD
                             <nodeVersion>v18.20.2</nodeVersion>
                             <yarnVersion>v1.22.22</yarnVersion>
-=======
-                            <nodeVersion>v16.13.0</nodeVersion>
-                            <yarnVersion>v1.22.10</yarnVersion>
->>>>>>> c357f658
                         </configuration>
                     </execution>
                     <execution>
